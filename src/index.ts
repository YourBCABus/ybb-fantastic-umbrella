--- conflicted
+++ resolved
@@ -21,7 +21,7 @@
 import makeProvider from './auth/provider';
 import { authContext } from './auth/context';
 
-// Read the config and Firebase service account.
+// Read the config.
 const config: Config = JSON.parse(fs.readFileSync(path.join(__dirname, "../config.json"), "utf8"));
 
 // Read the typedefs in yourbcabus.graphql.
@@ -30,17 +30,7 @@
 // Connect to the database.
 mongoose.connect(config.mongo, {useNewUrlParser: true, useUnifiedTopology: true});
 
-<<<<<<< HEAD
-=======
-// Initialize Firebase.
-if (serviceAccount) {
-  admin.initializeApp({
-    credential: admin.credential.cert(serviceAccount)
-  });
-}
-
 // Set up the GraphQL server.
->>>>>>> dd3d2f9d
 const server = new ApolloServer({
   typeDefs,
   resolvers,

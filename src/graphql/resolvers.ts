--- conflicted
+++ resolved
@@ -157,8 +157,38 @@
             await bus.save();
             return processBus(bus);
         },
-
-<<<<<<< HEAD
+      
+        async updateBus(_, { busID, bus: { otherNames, available, name, company, phone } }: {
+            busID: string,
+            bus: {
+                otherNames: string[],
+                available: boolean,
+                name?: string,
+                company?: string,
+                phone: string[]
+            }
+        }, context) {
+            if (!isValidId(busID)) throw new UserInputError("bad_bus_id");
+            
+            let bus = await Models.Bus.findOne({
+                _id: busID,
+            });
+            
+            if (!bus) throw new UserInputError("nonexistent_bus_id");
+
+            await authenticateSchoolScope(context, ["bus.update"], bus.school_id);
+
+            bus.name = name;
+            bus.other_names = [...new Set(otherNames)];
+            bus.available = available;
+            bus.company = company;
+            bus.phone = phone;
+
+            await bus.save();
+
+            return processBus(bus);
+        },
+
         async createStop(_, { busID, stop: { name, description, location, order, arrivalTime, invalidateTime, available } }: {
             busID: string,
             stop: StopInput
@@ -237,39 +267,7 @@
             });
             await data.save();
             return processDismissalData(data);
-        }
-=======
-        async updateBus(_, { busID, bus: { otherNames, available, name, company, phone } }: {
-            busID: string,
-            bus: {
-                otherNames: string[],
-                available: boolean,
-                name?: string,
-                company?: string,
-                phone: string[]
-            }
-        }, context) {
-            if (!isValidId(busID)) throw new UserInputError("bad_bus_id");
-            
-            let bus = await Models.Bus.findOne({
-                _id: busID,
-            });
-            
-            if (!bus) throw new UserInputError("nonexistent_bus_id");
-
-            await authenticateSchoolScope(context, ["bus.update"], bus.school_id);
-
-            bus.name = name;
-            bus.other_names = [...new Set(otherNames)];
-            bus.available = available;
-            bus.company = company;
-            bus.phone = phone;
-
-            await bus.save();
-
-            return processBus(bus);
-        },
->>>>>>> e7ef4735
+        },
     },
 
     School: {

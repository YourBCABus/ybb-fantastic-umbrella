--- conflicted
+++ resolved
@@ -11,19 +11,10 @@
    * MongoDB connection url.
    */
   mongo: string;
-<<<<<<< HEAD
-=======
-
-  /**
-   * Configuration for bus arrival notifications.
-   * @deprecated
-   */
-  notification: {text: string, title: string};
 
   /**
    * Port to listen to.
    */
->>>>>>> dd3d2f9d
   port: number;
 
   /**
@@ -80,15 +71,6 @@
    * Configuration for the server.
    */
   config: Config;
-<<<<<<< HEAD
-=======
-
-  /**
-   * Firebase service account, used for sending notifications with Firebase Cloud Messaging.
-   * @deprecated
-   */
-  serviceAccount?: ServiceAccount;
->>>>>>> dd3d2f9d
 }
 
 /** @deprecated */
